--- conflicted
+++ resolved
@@ -1,17 +1,29 @@
 import csv
 import json
 from pathlib import Path
-<<<<<<< HEAD
 from typing import Any
-=======
->>>>>>> 70de7316
 
 import pandas as pd
 from deepeval import evaluate
 from deepeval.dataset import EvaluationDataset
 from deepeval.metrics import AnswerRelevancyMetric, BaseMetric, GEval, PromptAlignmentMetric
 from deepeval.models import DeepEvalBaseLLM
+from deepeval.metrics import AnswerRelevancyMetric, BaseMetric, GEval, PromptAlignmentMetric
+from deepeval.models import DeepEvalBaseLLM
 from deepeval.test_case import LLMTestCase, LLMTestCaseParams
+from rich.progress import BarColumn, SpinnerColumn, TimeElapsedColumn, TimeRemainingColumn
+
+from gas.commons import (
+    DO_SAMPLE,
+    GPT_JUDGE,
+    MAX_NEW_TOKENS,
+    MIN_NEW_TOKENS,
+    PENALTY_ALPHA,
+    SEED,
+    TEMPERATURE,
+    TOP_K,
+    TOP_P,
+)
 from rich.progress import BarColumn, SpinnerColumn, TimeElapsedColumn, TimeRemainingColumn
 
 from gas.commons import (
@@ -27,13 +39,9 @@
 )
 from gas.database.geobenchmark_provider import BenchmarkType, GeobenchProvider
 from gas.logger import Logger, MyProgress
-<<<<<<< HEAD
-from gas.metrics import accuracy_score
-=======
 from gas.metrics import (
     accuracy_score,
 )
->>>>>>> 70de7316
 from gas.metrics.bert_score import BertSimilarityMetric
 from gas.models import model_name_class_map
 
@@ -41,11 +49,7 @@
 
 
 def build_llm_test_cases(
-<<<<<<< HEAD
-    model: DeepEvalBaseLLM, prompt_instruction: str, dataset: dict[str, str], limit: int | None
-=======
     model: DeepEvalBaseLLM, prompt_instruction: str, dataset: dict[str, str], limit: int | None, obj_task: str
->>>>>>> 70de7316
 ) -> EvaluationDataset:
     """
     Build an evaluation dataset with LLM Test Cases.
@@ -68,16 +72,13 @@
         TimeRemainingColumn(),
         expand=True,
         console=Logger().console,
+        console=Logger().console,
     ) as progress:
         task = progress.add_task(f"[bold bright_green]Generating {total} Test Cases:[/bold bright_green]", total=total)
         for i in range(total):
             question = dataset["question"][i]
             expected_output = dataset["answer"][i]
 
-<<<<<<< HEAD
-            input_prompt = f"### Input:\n{question}\n\n" "### Answer:\n"
-            prompt = f"{prompt_instruction}" f"{input_prompt}"
-=======
             input_prompt = f"### Input:\n{question}\n\n" "### Response:\n"
             prompt = f"{prompt_instruction}" f"{input_prompt}"
 
@@ -86,7 +87,6 @@
             prompt = model.tokenizer.apply_chat_template(
                 [{"role": "user", "content": prompt}], tokenize=False, add_generation_prompt=True
             )
->>>>>>> 70de7316
 
             actual_output = model.generate(prompt)
             test_case = LLMTestCase(
@@ -108,11 +108,7 @@
     return EvaluationDataset(test_cases=test_cases)
 
 
-<<<<<<< HEAD
 def fetch_results(model: str, task_type: str) -> list[dict[str, Any]]:
-=======
-def fetch_results(model: str, task_type: str) -> list[dict[str, any]]:
->>>>>>> 70de7316
     """fetch benchmark results
 
     Args:
@@ -123,15 +119,13 @@
         list[dict[str,any]]: records with benchmark results
     """
 
-<<<<<<< HEAD
     benchmark_records: list[dict[str, Any]] = []
-=======
-    benchmark_records: list[dict[str, any]] = []
->>>>>>> 70de7316
 
     json_path = Path.cwd() / ".deepeval-cache.json"
     with Path.open(json_path, encoding="utf-8") as json_file:
         data = json.load(json_file)
+    test_cases_dict: dict[str, dict[str, list]] = data["test_cases_lookup_map"]
+
     test_cases_dict: dict[str, dict[str, list]] = data["test_cases_lookup_map"]
 
     i = 0
@@ -145,7 +139,11 @@
         TimeRemainingColumn(),
         expand=True,
         console=Logger().console,
+        console=Logger().console,
     ) as progress:
+        task = progress.add_task(
+            f"[bold bright_green]Fetching {total} test cases results:[/bold bright_green]", total=total
+        )
         task = progress.add_task(
             f"[bold bright_green]Fetching {total} test cases results:[/bold bright_green]", total=total
         )
@@ -160,6 +158,7 @@
                 "output": test_case.get("actual_output", "None"),
             }
             metrics: list[dict[str, dict]] = cached_metrics_data.get("cached_metrics_data", [])
+            metrics: list[dict[str, dict]] = cached_metrics_data.get("cached_metrics_data", [])
             for metric in metrics:
                 metric_data: dict[str, dict] = metric.get("metric_data", {})
                 record = {
@@ -170,6 +169,7 @@
                     "threshold": metric_data.get("threshold", "None"),
                     "success": metric_data.get("success", "False"),
                     "evaluationCost": metric_data.get("evaluationCost", 0),
+                    "evaluationCost": metric_data.get("evaluationCost", 0),
                 }
                 benchmark_records.append(record)
             i += 1
@@ -177,15 +177,13 @@
     return benchmark_records
 
 
-<<<<<<< HEAD
+
 def save_records(records: list[dict[str, Any]], output_file_name: str = "benchmark_cache.csv") -> str:
-=======
-def save_records(records: list[dict[str, any]], output_file_name: str = "benchmark_cache.csv") -> str:
->>>>>>> 70de7316
     """Save benchmark results on CSV file
 
     Args:
         model (str): evaluated model name
+        task (str): benchmark task
         task (str): benchmark task
         output_file_name (str, optional): output file name. Defaults to "benchmark_cache.csv".
     Returns:
@@ -203,14 +201,12 @@
         index=False,  # Don't write index
         mode="a" if file_exists else "w",  # Append mode
         encoding="utf-8",
+        mode="a" if file_exists else "w",  # Append mode
+        encoding="utf-8",
         lineterminator="\n",
         sep=";",
         doublequote=True,
-<<<<<<< HEAD
         quoting=csv.QUOTE_NONNUMERIC,  # csv.QUOTE_ALL to quote all fields
-=======
-        quoting=csv.QUOTE_STRINGS,  # csv.QUOTE_ALL to quote all fields
->>>>>>> 70de7316
         header=not file_exists,
     )
     return str(out_file_path)
@@ -253,41 +249,31 @@
             justify="center",
         )
 
-<<<<<<< HEAD
     def _show_benchmark_summary(self, benchmark_records: list[dict[str, Any]]):
         totals: dict[str, dict[str, float]] = {}
-=======
-    def _show_benchmark_summary(self, benchmark_records: list[dict[str, any]]):
-        totals: dict[str, float] = {}
->>>>>>> 70de7316
         for record in benchmark_records:
             metric_name = record["metric"]
             score = record["score"]
             success = record["success"]
             if metric_name not in totals:
-<<<<<<< HEAD
                 totals[metric_name] = {"total_score": 0.0, "total_success": 0.0, "count": 0.0}
-=======
-                totals[metric_name] = {"total_score": 0, "total_success": 0, "count": 0}
->>>>>>> 70de7316
             totals[metric_name]["total_score"] += score
             totals[metric_name]["total_success"] += 1 if success else 0
             totals[metric_name]["count"] += 1
 
         summary: dict[str, str] = {}
+
+        summary: dict[str, str] = {}
         for metric, values in totals.items():
             summary[metric] = (
-<<<<<<< HEAD
                 f"average score: {values['total_score'] / values['count']}\n"
                 f"success rate: {values['total_success'] / values['count'] * 100}\n"
-=======
-                f"average score: {values["total_score"] / values["count"]}\n"
-                f"success rate: {values["total_success"] / values["count"] * 100}\n"
->>>>>>> 70de7316
                 f"total tests: {values['count']}"
             )
 
         Logger().print_information_table_panel(
+            [summary], title="[bold bright_green]Benchmark Summary[/bold bright_green]", border_style="green"
+        )
             [summary], title="[bold bright_green]Benchmark Summary[/bold bright_green]", border_style="green"
         )
 
@@ -310,9 +296,14 @@
         """
         if self.task == BenchmarkType.CHOICE or self.task == BenchmarkType.TF:
             return [accuracy_score.ObjectiveAccuracyMetric()]
+            return [accuracy_score.ObjectiveAccuracyMetric()]
         else:
             return [
                 PromptAlignmentMetric(
+                    prompt_instructions=prompt_instruction, include_reason=True, model=GPT_JUDGE, threshold=0.5
+                ),
+                AnswerRelevancyMetric(threshold=0.5, model=GPT_JUDGE, include_reason=True),
+                GEval(
                     prompt_instructions=prompt_instruction, include_reason=True, model=GPT_JUDGE, threshold=0.5
                 ),
                 AnswerRelevancyMetric(threshold=0.5, model=GPT_JUDGE, include_reason=True),
@@ -337,29 +328,25 @@
                     ],
                 ),
                 BertSimilarityMetric(threshold=0.5),
+                ),
+                BertSimilarityMetric(threshold=0.5),
             ]
             """
 
-<<<<<<< HEAD
             """
 
     def run(self, **kwargs: dict[str, Any]):
-=======
-    def run(self, **kwargs: dict[str, any]):
->>>>>>> 70de7316
         """
         Method to execute the benchmark.
+
 
         kwargs (dict[str,any]): model kwargs
         """
         self._show_general_information()
         logger.info("Fetching Geobench dataset...")
+        logger.info("Fetching Geobench dataset...")
         provider: GeobenchProvider = GeobenchProvider()
-<<<<<<< HEAD
         geobench_data = provider.benchmark_datasets_dict.get(self.task, {})
-=======
-        geobench_data = provider.benchmark_datasets_dict.get(self.task)
->>>>>>> 70de7316
         logger.info("Done.")
         logger.info("Fetching task instruction...")
         task_instruction = provider.fetch_task_instruction(self.task)
@@ -370,6 +357,11 @@
             f"### Human:\n{task_instruction}\n\n"
         )
         logger.info("Done.")
+        Logger().print_panel(
+            f"[yellow][align=left]{str(PROMPT_INSTRUCTION)}[/align][/yellow]",
+            title="[bold bright_yellow]Prompt Instruction[/bold bright_yellow]",
+            border_style="yellow",
+        )
         Logger().print_panel(
             f"[yellow][align=left]{str(PROMPT_INSTRUCTION)}[/align][/yellow]",
             title="[bold bright_yellow]Prompt Instruction[/bold bright_yellow]",
@@ -384,18 +376,18 @@
             border_style="purple",
             justify="center",
         )
+        Logger().print_panel(
+            log_metrics,
+            title="[bold medium_orchid]Benchmark Metrics[/bold medium_orchid]",
+            border_style="purple",
+            justify="center",
+        )
         logger.info("Done.")
         logger.info("Trying to initialize model")
         model_instance = model_name_class_map.get(self.model_name, DeepEvalBaseLLM)(**kwargs)
         logger.info("Done.")
         logger.info("Building evaluation dataset...")
-<<<<<<< HEAD
         evaluation_dataset = build_llm_test_cases(model_instance, PROMPT_INSTRUCTION, geobench_data, self.limit)
-=======
-        evaluation_dataset = build_llm_test_cases(
-            model_instance, PROMPT_INSTRUCTION, geobench_data, self.limit, self.task
-        )
->>>>>>> 70de7316
         logger.info("Done.")
         logger.info("Starting Deepeval Evaluation...")
         os.environ["TOKENIZERS_PARALLELISM"] = "false"
@@ -403,6 +395,7 @@
         logger.info("Done.")
         logger.info("Fetching benchmark results...")
         results = fetch_results(model_instance.get_model_name(), self.task.value)
+        results = fetch_results(model_instance.get_model_name(), self.task.value)
         logger.info("Done.")
         self._show_benchmark_summary(results)
         logger.info("Saving benchmark into CSV file...")
